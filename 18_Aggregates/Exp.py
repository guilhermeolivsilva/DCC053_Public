import sys
from collections import deque

from abc import ABC, abstractmethod


class Expression(ABC):
    """
    Abstract base class for all expressions.
    """

    @abstractmethod
    def accept(self, visitor, arg):
        """
        Accept a visitor to process this expression.

        :param visitor: The visitor implementing the processing logic.
        :param arg: Optional argument to pass to the visitor.
        """
        raise NotImplementedError


# Expressions
class Var(Expression):
    """
    Represents a variable.

    :param name: The name of the variable.
    """

    def __init__(self, name):
        self.name = name

    def accept(self, visitor, arg):
        return visitor.visit_var(self, arg)


class Num(Expression):
    """
    Represents a numeric constant.

    :param num: The numeric value.
    """

    def __init__(self, num):
        self.num = num

    def accept(self, visitor, arg):
        return visitor.visit_num(self, arg)


class Let(Expression):
    """
    Represents a let.

    :param name: The variable name to bind.
    :param exp_def: The defining expression.
    :param exp_body: The body expression.
    """

    def __init__(self, name, exp_def, exp_body):
        self.name = name
        self.exp_def = exp_def
        self.exp_body = exp_body

    def accept(self, visitor, arg):
        return visitor.visit_let(self, arg)


class Assign(Expression):
    """
    Represents an assignment.

    :param exp_target: The target.
    :param exp_value: The value expression.
    """

    def __init__(self, exp_target, exp_value):
        self.exp_target = exp_target
        self.exp_value = exp_value

    def accept(self, visitor, arg):
        return visitor.visit_assign(self, arg)


class AddressOf(Expression):
    """
    Represents an address-of expression.

    :param name: The variable name.
    """

    def __init__(self, name):
        self.name = name

    def accept(self, visitor, arg):
        return visitor.visit_address_of(self, arg)


class Dereference(Expression):
    """
    Represents a dereference expression.

    :param exp: The expression to dereference.
    """

    def __init__(self, exp):
        self.exp = exp

    def accept(self, visitor, arg):
        return visitor.visit_dereference(self, arg)


class Add(Expression):
    """
    Represents an addition expression.

    :param exp_left: The left operand expression.
    :param exp_right: The right operand expression.
    """

    def __init__(self, exp_left, exp_right):
        self.exp_left = exp_left
        self.exp_right = exp_right

    def accept(self, visitor, arg):
        return visitor.visit_add(self, arg)


# Visitor Interface and Evaluation Implementation
class Visitor(ABC):
    """
    Abstract base class for a visitor.
    """

    @abstractmethod
    def visit_var(self, var, arg):
        pass

    @abstractmethod
    def visit_num(self, num, arg):
        pass

    @abstractmethod
    def visit_let(self, let, arg):
        pass

    @abstractmethod
    def visit_assign(self, assign, arg):
        pass

    @abstractmethod
    def visit_address_of(self, address_of, arg):
        pass

    @abstractmethod
    def visit_dereference(self, dereference, arg):
        pass

    @abstractmethod
    def visit_add(self, add, arg):
        pass


class EvalVisitor(Visitor):
    """
    Visitor implementation for evaluating expressions.

    Example let x = 10 in x end
    >>> e0 = Let("x", Num(10), Var("x"))
    >>> v = EvalVisitor()
    >>> e0.accept(v, None)
    10

    let x = 42 in &x end
    >>> e = Let("x", Num(42), AddressOf("x"))
    >>> v = EvalVisitor()
    >>> e.accept(v, None)
    0

    !(let x = 42 in &x end)
    >>> e = Dereference(Let("x", Num(42), AddressOf("x")))
    >>> v = EvalVisitor()
    >>> e.accept(v, None)
    42

    let x = 1 in x := 2 end
    >>> e = Let("x", Num(1), Assign(Var("x"), Num(2)))
    >>> v = EvalVisitor()
    >>> e.accept(v, None)
    2

    let x = 1 in let y = &x in !y end end
    >>> e0 = Let("y", AddressOf("x"), Dereference(Var("y")))
    >>> e1 = Let("x", Num(1), e0)
    >>> v = EvalVisitor()
    >>> e1.accept(v, None)
    1

    let x = 1 in let y = 2 in &x := y end + x end
    >>> e0 = Let("y", Num(2), Assign(AddressOf("x"), Var("y")))
    >>> e1 = Let("x", Num(1), Add(e0, Var("x")))
    >>> v = EvalVisitor()
    >>> e1.accept(v, None)
    4

    let x = 1 in let y = 2 in 0 := y end + x end
    >>> e0 = Let("y", Num(2), Assign(Num(0), Var("y")))
    >>> e1 = Let("x", Num(1), Add(e0, Var("x")))
    >>> v = EvalVisitor()
    >>> e1.accept(v, None)
    4

    let x = 1 in &(x)+1 := 2 end
    >>> e = Let("x", Num(1), Assign(Add(AddressOf("x"), Num(1)), Num(2)))
    >>> v = EvalVisitor()
    >>> e.accept(v, None)
    2
    """

    def __init__(self):
        """
        Initializes the evaluation visitor with a context and memory store.
        """

        self.context = {}  # Variable context, e.g., {"x": loc}
        self.store = {}  # Memory store, e.g., {loc: value}
        self.next_location = 0  # To simulate fresh memory locations

    def fresh_location(self):
        """
        Generates a new memory location.

        :return: A unique memory location.
        """
        loc = self.next_location
        self.next_location += 1
        return loc

    def visit_var(self, var, _):  # No need for arg here
        """
        Retrieves the value of a variable.

        :param var: The variable expression.
        :param arg: Unused argument.
        :return: The value of the variable.
        """
        loc = self.context.get(var.name)
        if loc is None:
            raise ValueError(f"Variable '{var.name}' not found")
        return self.store[loc]

    def visit_num(self, num, _):
        """
        Returns the value of a numeric expression.

        :param num: The numeric expression.
        :param arg: Unused argument.
        :return: The numeric value.
        """
        return num.num

    def visit_let(self, let, arg):
        """
        Evaluates a let expression by binding a value to a variable and evaluating the body.

        :param let: The let expression.
        :param arg: Unused argument.
        :return: The result of evaluating the body expression.
        """
        value = let.exp_def.accept(self, arg)
        loc = self.fresh_location()
        self.context[let.name] = loc
        self.store[loc] = value
        return let.exp_body.accept(self, arg)

    def visit_assign(self, assign, arg):
        """
        Assigns a value to a memory location.

        :param assign: The assignment expression.
        :param arg: Unused argument.
        :return: The assigned value.
        """
        loc = assign.exp_target.accept(self, arg)
        value = assign.exp_value.accept(self, arg)
        self.store[loc] = value
        return value

    def visit_address_of(self, address_of, _):
        """
        Returns the memory location of a variable.

        :param address_of: The address-of expression.
        :param arg: Unused argument.
        :return: The memory location.
        """
        return self.context[address_of.name]

    def visit_dereference(self, dereference, arg):
        """
        Dereferences a memory location to retrieve its value.

        :param dereference: The dereference expression.
        :param arg: Unused argument.
        :return: The value at the memory location.
        """
        loc = dereference.exp.accept(self, arg)
        value = self.store.get(loc)
        if value is None:
            raise ValueError(f"Location {loc} not initialized")
        return value

    def visit_add(self, add, arg):
        """
        Evaluates an addition expression.

        :param add: The addition expression.
        :param arg: Unused argument.
        :return: The sum of the left and right operands.
        """
        left_val = add.exp_left.accept(self, arg)
        right_val = add.exp_right.accept(self, arg)
<<<<<<< HEAD
        return left_val + right_val


class Inst(ABC):
    """
    The representation of instructions. Every instruction refers to a program
    during its evaluation.
    """

    def __init__(self):
        pass

    @abstractmethod
    def get_opcode(self):
        raise NotImplementedError

    @abstractmethod
    def eval(self, prog):
        raise NotImplementedError


class BranchOp(Inst):
    """
    The general class of branching instructions. These instructions can change
    the control flow of a program. Normally, the next instruction is given by
    pc + 1. A branch might change pc to point out to a different label..
    """

    def set_target(self, lab):
        assert isinstance(lab, int)
        self.lab = lab


class Beq(BranchOp):
    """
    beq rs1, rs2, lab:
    Jumps to label lab if the value in rs1 is equal to the value in rs2.
    """

    def __init__(self, rs1, rs2, lab=None):
        assert isinstance(rs1, str) and isinstance(rs2, str)
        self.rs1 = rs1
        self.rs2 = rs2
        if lab != None:
            assert isinstance(lab, int)
        self.lab = lab

    def get_opcode(self):
        return "beq"

    def __str__(self):
        op = self.get_opcode()
        return f"{op} {self.rs1} {self.rs2} {self.lab}"

    def eval(self, prog):
        if prog.get_val(self.rs1) == prog.get_val(self.rs2):
            prog.set_pc(self.lab)


class Jal(BranchOp):
    """
    jal rd lab:
    Stores the return address (PC+1) on register rd, then jumps to label lab.
    If rd is x0, then it does not write on the register. In this case, notice
    that `jal x0 lab` is equivalent to an unconditional jump to `lab`.

    Example:
        >>> i = Jal("a", 20)
        >>> str(i)
        'jal a 20'

        >>> p = Program(10, env={}, insts=[Jal("a", 20)])
        >>> p.eval()
        >>> p.get_pc(), p.get_val("a")
        (20, 2)

        >>> p = Program(10, env={}, insts=[Jal("x0", 20)])
        >>> p.eval()
        >>> p.get_pc(), p.get_val("x0")
        (20, 0)
    """

    def __init__(self, rd, lab=None):
        assert isinstance(rd, str)
        self.rd = rd
        if lab != None:
            assert isinstance(lab, int)
        self.lab = lab

    def get_opcode(self):
        return "jal"

    def __str__(self):
        op = self.get_opcode()
        return f"{op} {self.rd} {self.lab}"

    def eval(self, prog):
        if self.rd != "x0":
            # Notice that Jal and Jalr set pc to pc + 1. However, when we fetch
            # an instruction, we already increment the PC. Therefore, by using
            # get_pc, we are indeed, reading pc + 1.
            prog.set_val(self.rd, prog.get_pc())
        prog.set_pc(self.lab)


class Jalr(BranchOp):
    """
    jalr rd, rs, offset
    The jalr rd, rs, offset instruction performs an indirect jump to the
    address computed by adding the value in rs to the immediate offset, and
    stores the address of the instruction following the jump into rd.

    Example:
        >>> i = Jalr("a", "b", 20)
        >>> str(i)
        'jalr a b 20'

        >>> p = Program(10, env={"b":30}, insts=[Jalr("a", "b", 20)])
        >>> p.eval()
        >>> p.get_pc(), p.get_val("a")
        (50, 2)

        >>> p = Program(10, env={"b":30}, insts=[Jalr("x0", "b", 20)])
        >>> p.eval()
        >>> p.get_pc(), p.get_val("x0")
        (50, 0)
    """

    def __init__(self, rd, rs, offset=0):
        assert isinstance(rd, str) and isinstance(rs, str)
        self.rd = rd
        self.rs = rs
        if offset != None:
            assert isinstance(offset, int)
        self.offset = offset

    def get_opcode(self):
        return "jalr"

    def __str__(self):
        op = self.get_opcode()
        return f"{op} {self.rd} {self.rs} {self.offset}"

    def eval(self, prog):
        rs_val = prog.get_val(self.rs)
        if self.rd != "x0":
            prog.set_val(self.rd, prog.get_pc())
        prog.set_pc(rs_val + self.offset)


class MemOp(Inst):
    """
    The general class of instructions that access memory. These instructions
    include loads and stores.
    """

    def __init__(self, rs1, offset, reg):
        assert isinstance(rs1, str) and isinstance(reg, str) and isinstance(offset, int)
        self.rs1 = rs1
        self.offset = offset
        self.reg = reg

    def __str__(self):
        op = self.get_opcode()
        return f"{op} {self.reg}, {self.offset}({self.rs1})"


class Sw(MemOp):
    """
    sw reg, offset(rs1)
    *(rs1 + offset) = reg

    * reg: The source register containing the data to be stored.
    * rs1: The base register containing the memory address.
    * offset: A 12-bit signed immediate that is added to rs1 to form the
      effective address.

    Example:
        >>> i = Sw("a", 0, "b")
        >>> str(i)
        'sw b, 0(a)'

        >>> p = Program(10, env={"b":2, "a":3}, insts=[Sw("a", 0, "b")])
        >>> p.eval()
        >>> p.get_mem(3)
        2
    """

    def eval(self, prog):
        val = prog.get_val(self.reg)
        addr = prog.get_val(self.rs1) + self.offset
        prog.set_mem(addr, val)

    def get_opcode(self):
        return "sw"


class Lw(MemOp):
    """
    lw reg, offset(rs1)
    reg = *(rs1 + offset)

    * reg: The destination register that will be overwritten.
    * rs1: The base register containing the memory address.
    * offset: A 12-bit signed immediate that is added to rs1 to form the
      effective address.

    Example:
        >>> i = Lw("a", 0, "b")
        >>> str(i)
        'lw b, 0(a)'

        >>> p = Program(10, env={"a":2}, insts=[Lw("a", 0, "b")])
        >>> p.eval()
        >>> p.get_val("b")
        0

        >>> insts = [Sw("a", 0, "b"), Lw("a", 0, "c")]
        >>> p = Program(10, env={"a":2, "b":5}, insts=insts)
        >>> p.eval()
        >>> p.get_val("c")
        5
    """

    def eval(self, prog):
        addr = prog.get_val(self.rs1) + self.offset
        val = prog.get_mem(addr)
        prog.set_val(self.reg, val)

    def get_opcode(self):
        return "lw"


class BinOp(Inst):
    """
    The general class of binary instructions. These instructions define a
    value, and use two values.
    """

    def __init__(self, rd, rs1, rs2):
        assert isinstance(rd, str) and isinstance(rs1, str) and isinstance(rs2, str)
        self.rd = rd
        self.rs1 = rs1
        self.rs2 = rs2

    def __str__(self):
        op = self.get_opcode()
        return f"{self.rd} = {op} {self.rs1} {self.rs2}"


class BinOpImm(Inst):
    """
    The general class of binary instructions where the second operand is an
    integer constant. These instructions define a value, and use one variable
    and one immediate constant.
    """

    def __init__(self, rd, rs1, imm):
        assert isinstance(rd, str) and isinstance(rs1, str) and isinstance(imm, int)
        self.rd = rd
        self.rs1 = rs1
        self.imm = imm

    def __str__(self):
        op = self.get_opcode()
        return f"{self.rd} = {op} {self.rs1} {self.imm}"


class Add(BinOp):
    """
    add rd, rs1, rs2: rd = rs1 + rs2

    Example:
        >>> i = Add("a", "b0", "b1")
        >>> str(i)
        'a = add b0 b1'

        >>> p = Program(0, env={"b0":2, "b1":3}, insts=[Add("a", "b0", "b1")])
        >>> p.eval()
        >>> p.get_val("a")
        5
    """

    def eval(self, prog):
        rs1 = prog.get_val(self.rs1)
        rs2 = prog.get_val(self.rs2)
        prog.set_val(self.rd, rs1 + rs2)

    def get_opcode(self):
        return "add"


class Addi(BinOpImm):
    """
    addi rd, rs1, imm: rd = rs1 + imm

    Example:
        >>> i = Addi("a", "b0", 1)
        >>> str(i)
        'a = addi b0 1'

        >>> p = Program(0, env={"b0":2}, insts=[Addi("a", "b0", 3)])
        >>> p.eval()
        >>> p.get_val("a")
        5
    """

    def eval(self, prog):
        rs1 = prog.get_val(self.rs1)
        prog.set_val(self.rd, rs1 + self.imm)

    def get_opcode(self):
        return "addi"


class Mul(BinOp):
    """
    mul rd, rs1, rs2: rd = rs1 * rs2

    Example:
        >>> i = Mul("a", "b0", "b1")
        >>> str(i)
        'a = mul b0 b1'

        >>> p = Program(0, env={"b0":2, "b1":3}, insts=[Mul("a", "b0", "b1")])
        >>> p.eval()
        >>> p.get_val("a")
        6
    """

    def eval(self, prog):
        rs1 = prog.get_val(self.rs1)
        rs2 = prog.get_val(self.rs2)
        prog.set_val(self.rd, rs1 * rs2)

    def get_opcode(self):
        return "mul"


class Sub(BinOp):
    """
    sub rd, rs1, rs2: rd = rs1 - rs2

    Example:
        >>> i = Sub("a", "b0", "b1")
        >>> str(i)
        'a = sub b0 b1'

        >>> p = Program(0, env={"b0":2, "b1":3}, insts=[Sub("a", "b0", "b1")])
        >>> p.eval()
        >>> p.get_val("a")
        -1
    """

    def eval(self, prog):
        rs1 = prog.get_val(self.rs1)
        rs2 = prog.get_val(self.rs2)
        prog.set_val(self.rd, rs1 - rs2)

    def get_opcode(self):
        return "sub"


class Xor(BinOp):
    """
    xor rd, rs1, rs2: rd = rs1 ^ rs2

    Example:
        >>> i = Xor("a", "b0", "b1")
        >>> str(i)
        'a = xor b0 b1'

        >>> p = Program(0, env={"b0":2, "b1":3}, insts=[Xor("a", "b0", "b1")])
        >>> p.eval()
        >>> p.get_val("a")
        1
    """

    def eval(self, prog):
        rs1 = prog.get_val(self.rs1)
        rs2 = prog.get_val(self.rs2)
        prog.set_val(self.rd, rs1 ^ rs2)

    def get_opcode(self):
        return "xor"


class Xori(BinOpImm):
    """
    xori rd, rs1, imm: rd = rs1 ^ imm

    Example:
        >>> i = Xori("a", "b0", 10)
        >>> str(i)
        'a = xori b0 10'

        >>> p = Program(0, env={"b0":2}, insts=[Xori("a", "b0", 3)])
        >>> p.eval()
        >>> p.get_val("a")
        1
    """

    def eval(self, prog):
        rs1 = prog.get_val(self.rs1)
        prog.set_val(self.rd, rs1 ^ self.imm)

    def get_opcode(self):
        return "xori"


class Div(BinOp):
    """
    div rd, rs1, rs2: rd = rs1 // rs2 (signed integer division)
    Notice that RISC-V does not have an instruction exactly like this one.
    The div operator works on floating-point numbers; not on integers.

    Example:
        >>> i = Div("a", "b0", "b1")
        >>> str(i)
        'a = div b0 b1'

        >>> p = Program(0, env={"b0":8, "b1":3}, insts=[Div("a", "b0", "b1")])
        >>> p.eval()
        >>> p.get_val("a")
        2
    """

    def eval(self, prog):
        rs1 = prog.get_val(self.rs1)
        rs2 = prog.get_val(self.rs2)
        prog.set_val(self.rd, rs1 // rs2)

    def get_opcode(self):
        return "div"


class Slt(BinOp):
    """
    slt rd, rs1, rs2: rd = (rs1 < rs2) ? 1 : 0 (signed comparison)

    Example:
        >>> i = Slt("a", "b0", "b1")
        >>> str(i)
        'a = slt b0 b1'

        >>> p = Program(0, env={"b0":2, "b1":3}, insts=[Slt("a", "b0", "b1")])
        >>> p.eval()
        >>> p.get_val("a")
        1

        >>> p = Program(0, env={"b0":3, "b1":3}, insts=[Slt("a", "b0", "b1")])
        >>> p.eval()
        >>> p.get_val("a")
        0

        >>> p = Program(0, env={"b0":3, "b1":2}, insts=[Slt("a", "b0", "b1")])
        >>> p.eval()
        >>> p.get_val("a")
        0
    """

    def eval(self, prog):
        rs1 = prog.get_val(self.rs1)
        rs2 = prog.get_val(self.rs2)
        prog.set_val(self.rd, 1 if rs1 < rs2 else 0)

    def get_opcode(self):
        return "slt"


class Slti(BinOpImm):
    """
    slti rd, rs1, imm: rd = (rs1 < imm) ? 1 : 0
    (signed comparison with immediate)

    Example:
        >>> i = Slti("a", "b0", 0)
        >>> str(i)
        'a = slti b0 0'

        >>> p = Program(0, env={"b0":2}, insts=[Slti("a", "b0", 3)])
        >>> p.eval()
        >>> p.get_val("a")
        1

        >>> p = Program(0, env={"b0":3}, insts=[Slti("a", "b0", 3)])
        >>> p.eval()
        >>> p.get_val("a")
        0

        >>> p = Program(0, env={"b0":3}, insts=[Slti("a", "b0", 2)])
        >>> p.eval()
        >>> p.get_val("a")
        0
    """

    def eval(self, prog):
        rs1 = prog.get_val(self.rs1)
        prog.set_val(self.rd, 1 if rs1 < self.imm else 0)

    def get_opcode(self):
        return "slti"


class Program:
    """
    The 'Program' is a list of instructions plus an environment that associates
    names with values, plus a program counter, which marks the next instruction
    that must be executed. The environment contains a special variable x0,
    which always contains the value zero.
    """

    def __init__(self, memory_size, env, insts):
        self.__mem = memory_size * [0]
        self.__env = env
        self.__insts = insts
        self.pc = 0
        self.registers = {"x0", "a0", "a1", "a2", "a3", "ra", "sp"}
        for reg in self.registers:
            self.__env[reg] = 0
        self.__env["sp"] = memory_size

        # Initialize address mapping for variables
        self.__address_map = {}
        self.__next_free_address = 0  # Tracks the next available memory address

    def new_address(self, identifier):
        """
        Allocates a new memory address for the given variable identifier.
        If the variable already has an address, return the existing address.
        """
        if identifier not in self.__address_map:
            self.__address_map[identifier] = self.__next_free_address
            self.__next_free_address += 1  # Increment to the next free memory address
        return self.__address_map[identifier]

    def get_address(self, identifier):
        """
        Retrieves the memory address for the given variable identifier.
        If the variable has no assigned address, raise an error.
        """
        if identifier in self.__address_map:
            return self.__address_map[identifier]
        else:
            sys.exit(f"Undefined variable address for identifier: {identifier}")

    def reset_env(self):
        for reg in self.registers:
            self.__env[reg] = 0
        self.__env["sp"] = len(self.__mem)

    def get_inst(self):
        if self.pc >= 0 and self.pc < len(self.__insts):
            inst = self.__insts[self.pc]
            self.pc += 1
            return inst
        else:
            return None

    def get_number_of_instructions(self):
        return len(self.__insts)

    def add_inst(self, inst):
        self.__insts.append(inst)

    def get_pc(self):
        return self.pc

    def set_pc(self, pc):
        self.pc = pc

    def set_val(self, name, value):
        if name in self.registers and name != "x0":
            self.__env[name] = value
        else:
            sys.exit(f"Undefined register: {name}")

    def set_mem(self, addr, value):
        if addr < 0 or addr >= len(self.__mem):
            sys.exit(f"Invalid memory address: {addr}")
        self.__mem[addr] = value

    def get_mem(self, addr):
        if addr < 0 or addr >= len(self.__mem):
            sys.exit(f"Invalid memory address: {addr}")
        return self.__mem[addr]

    def get_val(self, name):
        """
        The register x0 always contains the value zero:

        >>> p = Program(0, {}, [])
        >>> p.get_val("x0")
        0
        """
        if name in self.__env:
            return self.__env[name]
        else:
            sys.exit(f"Undefined register: {name}")

    def print_env(self):
        for name, val in sorted(self.__env.items()):
            print(f"{name}: {val}")

    def print_insts(self):
        counter = 0
        for inst in self.__insts:
            print("%03d: %s" % (counter, str(inst)))
            counter += 1
        print("%03d: %s" % (counter, "END"))

    def get_insts(self):
        return self.__insts.copy()

    def set_insts(self, insts):
        self.__insts = insts

    def eval(self):
        """
         This function evaluates a program until there is no more instructions
         to evaluate.

         Example:
             >>> insts = [Add("t0", "b0", "b1"), Sub("x1", "t0", "b2")]
             >>> p = Program(0, {"b0":2, "b1":3, "b2": 4}, insts)
             >>> p.eval()
             >>> p.print_env()
             b0: 2
             b1: 3
             b2: 4
             sp: 0
             t0: 5
             x0: 0
             x1: 1

        Notice that it is not possible to change 'x0':
             >>> insts = [Add("x0", "b0", "b1")]
             >>> p = Program(0, {"b0":2, "b1":3}, insts)
             >>> p.eval()
             >>> p.print_env()
             b0: 2
             b1: 3
             sp: 0
             x0: 0
        """
        inst = self.get_inst()
        while inst:
            inst.eval(self)
            inst = self.get_inst()


class CodeGenVisitor(Visitor):
    def visit_num(self, exp, prog):
        """
        Usage:
            >>> e = Num(13)
            >>> p = AsmModule.Program({}, [])
            >>> g = GenVisitor()
            >>> v = e.accept(g, p)
            >>> p.eval()
            >>> p.get_val(v)
            13
        """
        var_name = self.next_var_name()
        prog.add_inst(AsmModule.Addi(var_name, "x0", exp.num))
        return var_name

    def visit_add(self, exp, prog):
        """
        >>> e = Add(Num(13), Num(-13))
        >>> p = AsmModule.Program({}, [])
        >>> g = GenVisitor()
        >>> v = e.accept(g, p)
        >>> p.eval()
        >>> p.get_val(v)
        0

        >>> e = Add(Num(13), Num(10))
        >>> p = AsmModule.Program({}, [])
        >>> g = GenVisitor()
        >>> v = e.accept(g, p)
        >>> p.eval()
        >>> p.get_val(v)
        23
        """
        l_name = exp.left.accept(self, prog)
        r_name = exp.right.accept(self, prog)
        v_name = self.next_var_name()
        prog.add_inst(AsmModule.Add(v_name, l_name, r_name))
        return v_name

    def visit_let(self, exp, prog):
        # Generate code for the definition of the let variable (exp_def)
        d_name = exp.exp_def.accept(self, prog)
        # Allocate a new memory address for this variable
        addr = prog.new_address(exp.identifier)
        # Store the value at the allocated address
        prog.add_inst(AsmModule.Sw(d_name, 0, addr))
        # Generate code for the body of the let expression
        v_name = exp.exp_body.accept(self, prog)
        return v_name

    def visit_var(self, exp, prog):
        # Retrieve the memory address where this variable is stored
        addr = prog.get_address(exp.identifier)
        # Load the value into a register
        value_register = self.next_var_name()
        prog.add_inst(AsmModule.Lw(value_register, 0, addr))
        # Return the register holding the value
        return value_register

    def visit_address_of(self, exp, prog):
        # Get the memory address of the variable
        addr = prog.get_address(exp.identifier)
        # Get a new register
        address_register = self.next_var_name()
        # Load the address into the register
        prog.add_inst(AsmModule.Addi(address_register, "x0", addr))
        # Return the register holding the address
        return address_register


    def visit_assign(self, exp, prog):
        # Get the address (could be variable or AddressOf)
        address_register = exp.left.accept(self, prog)
        # Get the value to assign
        value_register = exp.right.accept(self, prog)
        # Store the value at the address
        prog.add_inst(AsmModule.Sw(value_register, 0, address_register))
        return value_register  # Return the register holding the assigned value

    def visit_dereference(self, exp, prog):
        # Get the address to dereference
        address_register = exp.address.accept(self, prog)
        # Get a new register for the loaded value
        value_register = self.next_var_name()
        # Load the value from the address
        prog.add_inst(AsmModule.Lw(value_register, 0, address_register))
        # Return the register holding the dereferenced value
        return value_register
=======
        return left_val + right_val
>>>>>>> 8a539ff0
<|MERGE_RESOLUTION|>--- conflicted
+++ resolved
@@ -1,6 +1,3 @@
-import sys
-from collections import deque
-
 from abc import ABC, abstractmethod
 
 
@@ -190,13 +187,6 @@
     >>> e.accept(v, None)
     2
 
-    let x = 1 in let y = &x in !y end end
-    >>> e0 = Let("y", AddressOf("x"), Dereference(Var("y")))
-    >>> e1 = Let("x", Num(1), e0)
-    >>> v = EvalVisitor()
-    >>> e1.accept(v, None)
-    1
-
     let x = 1 in let y = 2 in &x := y end + x end
     >>> e0 = Let("y", Num(2), Assign(AddressOf("x"), Var("y")))
     >>> e1 = Let("x", Num(1), Add(e0, Var("x")))
@@ -210,12 +200,6 @@
     >>> v = EvalVisitor()
     >>> e1.accept(v, None)
     4
-
-    let x = 1 in &(x)+1 := 2 end
-    >>> e = Let("x", Num(1), Assign(Add(AddressOf("x"), Num(1)), Num(2)))
-    >>> v = EvalVisitor()
-    >>> e.accept(v, None)
-    2
     """
 
     def __init__(self):
@@ -321,747 +305,4 @@
         """
         left_val = add.exp_left.accept(self, arg)
         right_val = add.exp_right.accept(self, arg)
-<<<<<<< HEAD
-        return left_val + right_val
-
-
-class Inst(ABC):
-    """
-    The representation of instructions. Every instruction refers to a program
-    during its evaluation.
-    """
-
-    def __init__(self):
-        pass
-
-    @abstractmethod
-    def get_opcode(self):
-        raise NotImplementedError
-
-    @abstractmethod
-    def eval(self, prog):
-        raise NotImplementedError
-
-
-class BranchOp(Inst):
-    """
-    The general class of branching instructions. These instructions can change
-    the control flow of a program. Normally, the next instruction is given by
-    pc + 1. A branch might change pc to point out to a different label..
-    """
-
-    def set_target(self, lab):
-        assert isinstance(lab, int)
-        self.lab = lab
-
-
-class Beq(BranchOp):
-    """
-    beq rs1, rs2, lab:
-    Jumps to label lab if the value in rs1 is equal to the value in rs2.
-    """
-
-    def __init__(self, rs1, rs2, lab=None):
-        assert isinstance(rs1, str) and isinstance(rs2, str)
-        self.rs1 = rs1
-        self.rs2 = rs2
-        if lab != None:
-            assert isinstance(lab, int)
-        self.lab = lab
-
-    def get_opcode(self):
-        return "beq"
-
-    def __str__(self):
-        op = self.get_opcode()
-        return f"{op} {self.rs1} {self.rs2} {self.lab}"
-
-    def eval(self, prog):
-        if prog.get_val(self.rs1) == prog.get_val(self.rs2):
-            prog.set_pc(self.lab)
-
-
-class Jal(BranchOp):
-    """
-    jal rd lab:
-    Stores the return address (PC+1) on register rd, then jumps to label lab.
-    If rd is x0, then it does not write on the register. In this case, notice
-    that `jal x0 lab` is equivalent to an unconditional jump to `lab`.
-
-    Example:
-        >>> i = Jal("a", 20)
-        >>> str(i)
-        'jal a 20'
-
-        >>> p = Program(10, env={}, insts=[Jal("a", 20)])
-        >>> p.eval()
-        >>> p.get_pc(), p.get_val("a")
-        (20, 2)
-
-        >>> p = Program(10, env={}, insts=[Jal("x0", 20)])
-        >>> p.eval()
-        >>> p.get_pc(), p.get_val("x0")
-        (20, 0)
-    """
-
-    def __init__(self, rd, lab=None):
-        assert isinstance(rd, str)
-        self.rd = rd
-        if lab != None:
-            assert isinstance(lab, int)
-        self.lab = lab
-
-    def get_opcode(self):
-        return "jal"
-
-    def __str__(self):
-        op = self.get_opcode()
-        return f"{op} {self.rd} {self.lab}"
-
-    def eval(self, prog):
-        if self.rd != "x0":
-            # Notice that Jal and Jalr set pc to pc + 1. However, when we fetch
-            # an instruction, we already increment the PC. Therefore, by using
-            # get_pc, we are indeed, reading pc + 1.
-            prog.set_val(self.rd, prog.get_pc())
-        prog.set_pc(self.lab)
-
-
-class Jalr(BranchOp):
-    """
-    jalr rd, rs, offset
-    The jalr rd, rs, offset instruction performs an indirect jump to the
-    address computed by adding the value in rs to the immediate offset, and
-    stores the address of the instruction following the jump into rd.
-
-    Example:
-        >>> i = Jalr("a", "b", 20)
-        >>> str(i)
-        'jalr a b 20'
-
-        >>> p = Program(10, env={"b":30}, insts=[Jalr("a", "b", 20)])
-        >>> p.eval()
-        >>> p.get_pc(), p.get_val("a")
-        (50, 2)
-
-        >>> p = Program(10, env={"b":30}, insts=[Jalr("x0", "b", 20)])
-        >>> p.eval()
-        >>> p.get_pc(), p.get_val("x0")
-        (50, 0)
-    """
-
-    def __init__(self, rd, rs, offset=0):
-        assert isinstance(rd, str) and isinstance(rs, str)
-        self.rd = rd
-        self.rs = rs
-        if offset != None:
-            assert isinstance(offset, int)
-        self.offset = offset
-
-    def get_opcode(self):
-        return "jalr"
-
-    def __str__(self):
-        op = self.get_opcode()
-        return f"{op} {self.rd} {self.rs} {self.offset}"
-
-    def eval(self, prog):
-        rs_val = prog.get_val(self.rs)
-        if self.rd != "x0":
-            prog.set_val(self.rd, prog.get_pc())
-        prog.set_pc(rs_val + self.offset)
-
-
-class MemOp(Inst):
-    """
-    The general class of instructions that access memory. These instructions
-    include loads and stores.
-    """
-
-    def __init__(self, rs1, offset, reg):
-        assert isinstance(rs1, str) and isinstance(reg, str) and isinstance(offset, int)
-        self.rs1 = rs1
-        self.offset = offset
-        self.reg = reg
-
-    def __str__(self):
-        op = self.get_opcode()
-        return f"{op} {self.reg}, {self.offset}({self.rs1})"
-
-
-class Sw(MemOp):
-    """
-    sw reg, offset(rs1)
-    *(rs1 + offset) = reg
-
-    * reg: The source register containing the data to be stored.
-    * rs1: The base register containing the memory address.
-    * offset: A 12-bit signed immediate that is added to rs1 to form the
-      effective address.
-
-    Example:
-        >>> i = Sw("a", 0, "b")
-        >>> str(i)
-        'sw b, 0(a)'
-
-        >>> p = Program(10, env={"b":2, "a":3}, insts=[Sw("a", 0, "b")])
-        >>> p.eval()
-        >>> p.get_mem(3)
-        2
-    """
-
-    def eval(self, prog):
-        val = prog.get_val(self.reg)
-        addr = prog.get_val(self.rs1) + self.offset
-        prog.set_mem(addr, val)
-
-    def get_opcode(self):
-        return "sw"
-
-
-class Lw(MemOp):
-    """
-    lw reg, offset(rs1)
-    reg = *(rs1 + offset)
-
-    * reg: The destination register that will be overwritten.
-    * rs1: The base register containing the memory address.
-    * offset: A 12-bit signed immediate that is added to rs1 to form the
-      effective address.
-
-    Example:
-        >>> i = Lw("a", 0, "b")
-        >>> str(i)
-        'lw b, 0(a)'
-
-        >>> p = Program(10, env={"a":2}, insts=[Lw("a", 0, "b")])
-        >>> p.eval()
-        >>> p.get_val("b")
-        0
-
-        >>> insts = [Sw("a", 0, "b"), Lw("a", 0, "c")]
-        >>> p = Program(10, env={"a":2, "b":5}, insts=insts)
-        >>> p.eval()
-        >>> p.get_val("c")
-        5
-    """
-
-    def eval(self, prog):
-        addr = prog.get_val(self.rs1) + self.offset
-        val = prog.get_mem(addr)
-        prog.set_val(self.reg, val)
-
-    def get_opcode(self):
-        return "lw"
-
-
-class BinOp(Inst):
-    """
-    The general class of binary instructions. These instructions define a
-    value, and use two values.
-    """
-
-    def __init__(self, rd, rs1, rs2):
-        assert isinstance(rd, str) and isinstance(rs1, str) and isinstance(rs2, str)
-        self.rd = rd
-        self.rs1 = rs1
-        self.rs2 = rs2
-
-    def __str__(self):
-        op = self.get_opcode()
-        return f"{self.rd} = {op} {self.rs1} {self.rs2}"
-
-
-class BinOpImm(Inst):
-    """
-    The general class of binary instructions where the second operand is an
-    integer constant. These instructions define a value, and use one variable
-    and one immediate constant.
-    """
-
-    def __init__(self, rd, rs1, imm):
-        assert isinstance(rd, str) and isinstance(rs1, str) and isinstance(imm, int)
-        self.rd = rd
-        self.rs1 = rs1
-        self.imm = imm
-
-    def __str__(self):
-        op = self.get_opcode()
-        return f"{self.rd} = {op} {self.rs1} {self.imm}"
-
-
-class Add(BinOp):
-    """
-    add rd, rs1, rs2: rd = rs1 + rs2
-
-    Example:
-        >>> i = Add("a", "b0", "b1")
-        >>> str(i)
-        'a = add b0 b1'
-
-        >>> p = Program(0, env={"b0":2, "b1":3}, insts=[Add("a", "b0", "b1")])
-        >>> p.eval()
-        >>> p.get_val("a")
-        5
-    """
-
-    def eval(self, prog):
-        rs1 = prog.get_val(self.rs1)
-        rs2 = prog.get_val(self.rs2)
-        prog.set_val(self.rd, rs1 + rs2)
-
-    def get_opcode(self):
-        return "add"
-
-
-class Addi(BinOpImm):
-    """
-    addi rd, rs1, imm: rd = rs1 + imm
-
-    Example:
-        >>> i = Addi("a", "b0", 1)
-        >>> str(i)
-        'a = addi b0 1'
-
-        >>> p = Program(0, env={"b0":2}, insts=[Addi("a", "b0", 3)])
-        >>> p.eval()
-        >>> p.get_val("a")
-        5
-    """
-
-    def eval(self, prog):
-        rs1 = prog.get_val(self.rs1)
-        prog.set_val(self.rd, rs1 + self.imm)
-
-    def get_opcode(self):
-        return "addi"
-
-
-class Mul(BinOp):
-    """
-    mul rd, rs1, rs2: rd = rs1 * rs2
-
-    Example:
-        >>> i = Mul("a", "b0", "b1")
-        >>> str(i)
-        'a = mul b0 b1'
-
-        >>> p = Program(0, env={"b0":2, "b1":3}, insts=[Mul("a", "b0", "b1")])
-        >>> p.eval()
-        >>> p.get_val("a")
-        6
-    """
-
-    def eval(self, prog):
-        rs1 = prog.get_val(self.rs1)
-        rs2 = prog.get_val(self.rs2)
-        prog.set_val(self.rd, rs1 * rs2)
-
-    def get_opcode(self):
-        return "mul"
-
-
-class Sub(BinOp):
-    """
-    sub rd, rs1, rs2: rd = rs1 - rs2
-
-    Example:
-        >>> i = Sub("a", "b0", "b1")
-        >>> str(i)
-        'a = sub b0 b1'
-
-        >>> p = Program(0, env={"b0":2, "b1":3}, insts=[Sub("a", "b0", "b1")])
-        >>> p.eval()
-        >>> p.get_val("a")
-        -1
-    """
-
-    def eval(self, prog):
-        rs1 = prog.get_val(self.rs1)
-        rs2 = prog.get_val(self.rs2)
-        prog.set_val(self.rd, rs1 - rs2)
-
-    def get_opcode(self):
-        return "sub"
-
-
-class Xor(BinOp):
-    """
-    xor rd, rs1, rs2: rd = rs1 ^ rs2
-
-    Example:
-        >>> i = Xor("a", "b0", "b1")
-        >>> str(i)
-        'a = xor b0 b1'
-
-        >>> p = Program(0, env={"b0":2, "b1":3}, insts=[Xor("a", "b0", "b1")])
-        >>> p.eval()
-        >>> p.get_val("a")
-        1
-    """
-
-    def eval(self, prog):
-        rs1 = prog.get_val(self.rs1)
-        rs2 = prog.get_val(self.rs2)
-        prog.set_val(self.rd, rs1 ^ rs2)
-
-    def get_opcode(self):
-        return "xor"
-
-
-class Xori(BinOpImm):
-    """
-    xori rd, rs1, imm: rd = rs1 ^ imm
-
-    Example:
-        >>> i = Xori("a", "b0", 10)
-        >>> str(i)
-        'a = xori b0 10'
-
-        >>> p = Program(0, env={"b0":2}, insts=[Xori("a", "b0", 3)])
-        >>> p.eval()
-        >>> p.get_val("a")
-        1
-    """
-
-    def eval(self, prog):
-        rs1 = prog.get_val(self.rs1)
-        prog.set_val(self.rd, rs1 ^ self.imm)
-
-    def get_opcode(self):
-        return "xori"
-
-
-class Div(BinOp):
-    """
-    div rd, rs1, rs2: rd = rs1 // rs2 (signed integer division)
-    Notice that RISC-V does not have an instruction exactly like this one.
-    The div operator works on floating-point numbers; not on integers.
-
-    Example:
-        >>> i = Div("a", "b0", "b1")
-        >>> str(i)
-        'a = div b0 b1'
-
-        >>> p = Program(0, env={"b0":8, "b1":3}, insts=[Div("a", "b0", "b1")])
-        >>> p.eval()
-        >>> p.get_val("a")
-        2
-    """
-
-    def eval(self, prog):
-        rs1 = prog.get_val(self.rs1)
-        rs2 = prog.get_val(self.rs2)
-        prog.set_val(self.rd, rs1 // rs2)
-
-    def get_opcode(self):
-        return "div"
-
-
-class Slt(BinOp):
-    """
-    slt rd, rs1, rs2: rd = (rs1 < rs2) ? 1 : 0 (signed comparison)
-
-    Example:
-        >>> i = Slt("a", "b0", "b1")
-        >>> str(i)
-        'a = slt b0 b1'
-
-        >>> p = Program(0, env={"b0":2, "b1":3}, insts=[Slt("a", "b0", "b1")])
-        >>> p.eval()
-        >>> p.get_val("a")
-        1
-
-        >>> p = Program(0, env={"b0":3, "b1":3}, insts=[Slt("a", "b0", "b1")])
-        >>> p.eval()
-        >>> p.get_val("a")
-        0
-
-        >>> p = Program(0, env={"b0":3, "b1":2}, insts=[Slt("a", "b0", "b1")])
-        >>> p.eval()
-        >>> p.get_val("a")
-        0
-    """
-
-    def eval(self, prog):
-        rs1 = prog.get_val(self.rs1)
-        rs2 = prog.get_val(self.rs2)
-        prog.set_val(self.rd, 1 if rs1 < rs2 else 0)
-
-    def get_opcode(self):
-        return "slt"
-
-
-class Slti(BinOpImm):
-    """
-    slti rd, rs1, imm: rd = (rs1 < imm) ? 1 : 0
-    (signed comparison with immediate)
-
-    Example:
-        >>> i = Slti("a", "b0", 0)
-        >>> str(i)
-        'a = slti b0 0'
-
-        >>> p = Program(0, env={"b0":2}, insts=[Slti("a", "b0", 3)])
-        >>> p.eval()
-        >>> p.get_val("a")
-        1
-
-        >>> p = Program(0, env={"b0":3}, insts=[Slti("a", "b0", 3)])
-        >>> p.eval()
-        >>> p.get_val("a")
-        0
-
-        >>> p = Program(0, env={"b0":3}, insts=[Slti("a", "b0", 2)])
-        >>> p.eval()
-        >>> p.get_val("a")
-        0
-    """
-
-    def eval(self, prog):
-        rs1 = prog.get_val(self.rs1)
-        prog.set_val(self.rd, 1 if rs1 < self.imm else 0)
-
-    def get_opcode(self):
-        return "slti"
-
-
-class Program:
-    """
-    The 'Program' is a list of instructions plus an environment that associates
-    names with values, plus a program counter, which marks the next instruction
-    that must be executed. The environment contains a special variable x0,
-    which always contains the value zero.
-    """
-
-    def __init__(self, memory_size, env, insts):
-        self.__mem = memory_size * [0]
-        self.__env = env
-        self.__insts = insts
-        self.pc = 0
-        self.registers = {"x0", "a0", "a1", "a2", "a3", "ra", "sp"}
-        for reg in self.registers:
-            self.__env[reg] = 0
-        self.__env["sp"] = memory_size
-
-        # Initialize address mapping for variables
-        self.__address_map = {}
-        self.__next_free_address = 0  # Tracks the next available memory address
-
-    def new_address(self, identifier):
-        """
-        Allocates a new memory address for the given variable identifier.
-        If the variable already has an address, return the existing address.
-        """
-        if identifier not in self.__address_map:
-            self.__address_map[identifier] = self.__next_free_address
-            self.__next_free_address += 1  # Increment to the next free memory address
-        return self.__address_map[identifier]
-
-    def get_address(self, identifier):
-        """
-        Retrieves the memory address for the given variable identifier.
-        If the variable has no assigned address, raise an error.
-        """
-        if identifier in self.__address_map:
-            return self.__address_map[identifier]
-        else:
-            sys.exit(f"Undefined variable address for identifier: {identifier}")
-
-    def reset_env(self):
-        for reg in self.registers:
-            self.__env[reg] = 0
-        self.__env["sp"] = len(self.__mem)
-
-    def get_inst(self):
-        if self.pc >= 0 and self.pc < len(self.__insts):
-            inst = self.__insts[self.pc]
-            self.pc += 1
-            return inst
-        else:
-            return None
-
-    def get_number_of_instructions(self):
-        return len(self.__insts)
-
-    def add_inst(self, inst):
-        self.__insts.append(inst)
-
-    def get_pc(self):
-        return self.pc
-
-    def set_pc(self, pc):
-        self.pc = pc
-
-    def set_val(self, name, value):
-        if name in self.registers and name != "x0":
-            self.__env[name] = value
-        else:
-            sys.exit(f"Undefined register: {name}")
-
-    def set_mem(self, addr, value):
-        if addr < 0 or addr >= len(self.__mem):
-            sys.exit(f"Invalid memory address: {addr}")
-        self.__mem[addr] = value
-
-    def get_mem(self, addr):
-        if addr < 0 or addr >= len(self.__mem):
-            sys.exit(f"Invalid memory address: {addr}")
-        return self.__mem[addr]
-
-    def get_val(self, name):
-        """
-        The register x0 always contains the value zero:
-
-        >>> p = Program(0, {}, [])
-        >>> p.get_val("x0")
-        0
-        """
-        if name in self.__env:
-            return self.__env[name]
-        else:
-            sys.exit(f"Undefined register: {name}")
-
-    def print_env(self):
-        for name, val in sorted(self.__env.items()):
-            print(f"{name}: {val}")
-
-    def print_insts(self):
-        counter = 0
-        for inst in self.__insts:
-            print("%03d: %s" % (counter, str(inst)))
-            counter += 1
-        print("%03d: %s" % (counter, "END"))
-
-    def get_insts(self):
-        return self.__insts.copy()
-
-    def set_insts(self, insts):
-        self.__insts = insts
-
-    def eval(self):
-        """
-         This function evaluates a program until there is no more instructions
-         to evaluate.
-
-         Example:
-             >>> insts = [Add("t0", "b0", "b1"), Sub("x1", "t0", "b2")]
-             >>> p = Program(0, {"b0":2, "b1":3, "b2": 4}, insts)
-             >>> p.eval()
-             >>> p.print_env()
-             b0: 2
-             b1: 3
-             b2: 4
-             sp: 0
-             t0: 5
-             x0: 0
-             x1: 1
-
-        Notice that it is not possible to change 'x0':
-             >>> insts = [Add("x0", "b0", "b1")]
-             >>> p = Program(0, {"b0":2, "b1":3}, insts)
-             >>> p.eval()
-             >>> p.print_env()
-             b0: 2
-             b1: 3
-             sp: 0
-             x0: 0
-        """
-        inst = self.get_inst()
-        while inst:
-            inst.eval(self)
-            inst = self.get_inst()
-
-
-class CodeGenVisitor(Visitor):
-    def visit_num(self, exp, prog):
-        """
-        Usage:
-            >>> e = Num(13)
-            >>> p = AsmModule.Program({}, [])
-            >>> g = GenVisitor()
-            >>> v = e.accept(g, p)
-            >>> p.eval()
-            >>> p.get_val(v)
-            13
-        """
-        var_name = self.next_var_name()
-        prog.add_inst(AsmModule.Addi(var_name, "x0", exp.num))
-        return var_name
-
-    def visit_add(self, exp, prog):
-        """
-        >>> e = Add(Num(13), Num(-13))
-        >>> p = AsmModule.Program({}, [])
-        >>> g = GenVisitor()
-        >>> v = e.accept(g, p)
-        >>> p.eval()
-        >>> p.get_val(v)
-        0
-
-        >>> e = Add(Num(13), Num(10))
-        >>> p = AsmModule.Program({}, [])
-        >>> g = GenVisitor()
-        >>> v = e.accept(g, p)
-        >>> p.eval()
-        >>> p.get_val(v)
-        23
-        """
-        l_name = exp.left.accept(self, prog)
-        r_name = exp.right.accept(self, prog)
-        v_name = self.next_var_name()
-        prog.add_inst(AsmModule.Add(v_name, l_name, r_name))
-        return v_name
-
-    def visit_let(self, exp, prog):
-        # Generate code for the definition of the let variable (exp_def)
-        d_name = exp.exp_def.accept(self, prog)
-        # Allocate a new memory address for this variable
-        addr = prog.new_address(exp.identifier)
-        # Store the value at the allocated address
-        prog.add_inst(AsmModule.Sw(d_name, 0, addr))
-        # Generate code for the body of the let expression
-        v_name = exp.exp_body.accept(self, prog)
-        return v_name
-
-    def visit_var(self, exp, prog):
-        # Retrieve the memory address where this variable is stored
-        addr = prog.get_address(exp.identifier)
-        # Load the value into a register
-        value_register = self.next_var_name()
-        prog.add_inst(AsmModule.Lw(value_register, 0, addr))
-        # Return the register holding the value
-        return value_register
-
-    def visit_address_of(self, exp, prog):
-        # Get the memory address of the variable
-        addr = prog.get_address(exp.identifier)
-        # Get a new register
-        address_register = self.next_var_name()
-        # Load the address into the register
-        prog.add_inst(AsmModule.Addi(address_register, "x0", addr))
-        # Return the register holding the address
-        return address_register
-
-
-    def visit_assign(self, exp, prog):
-        # Get the address (could be variable or AddressOf)
-        address_register = exp.left.accept(self, prog)
-        # Get the value to assign
-        value_register = exp.right.accept(self, prog)
-        # Store the value at the address
-        prog.add_inst(AsmModule.Sw(value_register, 0, address_register))
-        return value_register  # Return the register holding the assigned value
-
-    def visit_dereference(self, exp, prog):
-        # Get the address to dereference
-        address_register = exp.address.accept(self, prog)
-        # Get a new register for the loaded value
-        value_register = self.next_var_name()
-        # Load the value from the address
-        prog.add_inst(AsmModule.Lw(value_register, 0, address_register))
-        # Return the register holding the dereferenced value
-        return value_register
-=======
-        return left_val + right_val
->>>>>>> 8a539ff0
+        return left_val + right_val